--- conflicted
+++ resolved
@@ -6,7 +6,6 @@
 
 ## [Unreleased]
 
-<<<<<<< HEAD
 ## v4.10.3 - 2025-11-16
 
 ### Docling Ingest & Recovery Hardening
@@ -15,7 +14,7 @@
 
 #### Post-release updates (2025-11-17)
 - Fixed Docker start scripts (CPU & GPU) by switching to heredoc generation to avoid shell quoting errors during image build.
-- Knowledge Ingest “Install missing models now” button now re-checks availability after pulling and surfaces Ollama connectivity errors inline.
+- Knowledge Ingest "Install missing models now" button now re-checks availability after pulling and surfaces Ollama connectivity errors inline.
 
 ### ✨ New Features
 - Enabled Docling-based ingestion pipeline for richer Office/PDF parsing in both host and Docker engines.
@@ -34,14 +33,11 @@
 
 ### 🔧 Bug Fixes
 - Fixed Clean Start NameError and ensured it behaves safely when `knowledge_hub_db` is missing or partially created.
-- Resolved cases where ingestion logs and UI state would remain in a “processing” state after the ingestion subprocess had terminated.
+- Resolved cases where ingestion logs and UI state would remain in a "processing" state after the ingestion subprocess had terminated.
 - Prevented the Active Batch Management panel from blocking automatic finalization and completion routing.
 - Hardened WSL/Docker path conversion so ingestion never attempts to write under the project directory instead of the external database path.
 
-## v4.10.2 - 2025-10-11
-=======
 ## v4.10.2 - 2025-11-12
->>>>>>> c25c3535
 
 ### Docker Path Auto-Detection Hotfix
 
